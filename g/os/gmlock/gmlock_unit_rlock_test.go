// Copyright 2019 gf Author(https://github.com/gogf/gf). All Rights Reserved.
//
// This Source Code Form is subject to the terms of the MIT License.
// If a copy of the MIT was not distributed with this file,
// You can obtain one at https://github.com/gogf/gf.

package gmlock_test

import (
	"testing"
	"time"

	"github.com/gogf/gf/g/container/garray"
	"github.com/gogf/gf/g/os/gmlock"
	"github.com/gogf/gf/g/test/gtest"
)

func Test_Locker_RLock(t *testing.T) {
	//RLock before Lock
	gtest.Case(t, func() {
		key := "testRLockBeforeLock"
		array := garray.New()
		go func() {
			gmlock.RLock(key)
			array.Append(1)
			time.Sleep(50 * time.Millisecond)
			array.Append(1)
			gmlock.RUnlock(key)
		}()
		go func() {
			time.Sleep(10 * time.Millisecond)
			gmlock.Lock(key)
			array.Append(1)
			gmlock.Unlock(key)
		}()
		time.Sleep(20 * time.Millisecond)
		gtest.Assert(array.Len(), 1)
		time.Sleep(80 * time.Millisecond)
		gtest.Assert(array.Len(), 3)
	})

	//Lock before RLock
	gtest.Case(t, func() {
		key := "testLockBeforeRLock"
		array := garray.New()
		go func() {
			gmlock.Lock(key)
			array.Append(1)
			time.Sleep(50 * time.Millisecond)
			gmlock.Unlock(key)
		}()
		go func() {
			time.Sleep(10 * time.Millisecond)
			gmlock.RLock(key)
			array.Append(1)
			gmlock.RUnlock(key)
		}()
		time.Sleep(20 * time.Millisecond)
		gtest.Assert(array.Len(), 1)
		time.Sleep(50 * time.Millisecond)
		gtest.Assert(array.Len(), 2)
	})

	//Lock before RLocks
	gtest.Case(t, func() {
		key := "testLockBeforeRLocks"
		array := garray.New()
		go func() {
			gmlock.Lock(key)
			array.Append(1)
			time.Sleep(50 * time.Millisecond)
			gmlock.Unlock(key)
		}()
		go func() {
			time.Sleep(10 * time.Millisecond)
			gmlock.RLock(key)
			array.Append(1)
			time.Sleep(70 * time.Millisecond)
			gmlock.RUnlock(key)
		}()
		go func() {
			time.Sleep(10 * time.Millisecond)
			gmlock.RLock(key)
			array.Append(1)
			time.Sleep(70 * time.Millisecond)
			gmlock.RUnlock(key)
		}()
		time.Sleep(20 * time.Millisecond)
		gtest.Assert(array.Len(), 1)
		time.Sleep(120 * time.Millisecond)
		gtest.Assert(array.Len(), 3)
	})
}

func Test_Locker_TryRLock(t *testing.T) {
	//Lock before TryRLock
	gtest.Case(t, func() {
		key := "testLockBeforeTryRLock"
		array := garray.New()
		go func() {
			gmlock.Lock(key)
			array.Append(1)
			time.Sleep(50 * time.Millisecond)
			gmlock.Unlock(key)
		}()
		go func() {
			time.Sleep(10 * time.Millisecond)
			if gmlock.TryRLock(key) {
				array.Append(1)
				gmlock.RUnlock(key)
			}
		}()
		time.Sleep(20 * time.Millisecond)
		gtest.Assert(array.Len(), 1)
		time.Sleep(50 * time.Millisecond)
		gtest.Assert(array.Len(), 1)
	})

	//Lock before TryRLocks
	gtest.Case(t, func() {
		key := "testLockBeforeTryRLocks"
		array := garray.New()
		go func() {
			gmlock.Lock(key)
			array.Append(1)
			time.Sleep(50 * time.Millisecond)
			gmlock.Unlock(key)
		}()
		go func() {
			time.Sleep(10 * time.Millisecond)
			if gmlock.TryRLock(key) {
				array.Append(1)
				gmlock.RUnlock(key)
			}
		}()
		go func() {
			time.Sleep(70 * time.Millisecond)
			if gmlock.TryRLock(key) {
				array.Append(1)
				gmlock.RUnlock(key)
			}
		}()
		time.Sleep(20 * time.Millisecond)
		gtest.Assert(array.Len(), 1)
		time.Sleep(80 * time.Millisecond)
		gtest.Assert(array.Len(), 2)
	})
}

<<<<<<< HEAD
func Test_Locker_RLockFunc(t *testing.T) {
=======
func Test_Locker_RLockFunc1(t *testing.T) {
>>>>>>> 05c7ba5f
	//RLockFunc before Lock
	gtest.Case(t, func() {
		key := "testRLockFuncBeforeLock"
		array := garray.New()
		go func() {
			gmlock.RLockFunc(key, func() {
				array.Append(1)
<<<<<<< HEAD
				time.Sleep(50 * time.Millisecond)
=======
				time.Sleep(500 * time.Millisecond)
>>>>>>> 05c7ba5f
				array.Append(1)
			})
		}()
		go func() {
			time.Sleep(10 * time.Millisecond)
			gmlock.Lock(key)
			array.Append(1)
			gmlock.Unlock(key)
		}()
<<<<<<< HEAD
		time.Sleep(20 * time.Millisecond)
		gtest.Assert(array.Len(), 1)
		time.Sleep(80 * time.Millisecond)
=======
		time.Sleep(200 * time.Millisecond)
		gtest.Assert(array.Len(), 1)
		time.Sleep(800 * time.Millisecond)
>>>>>>> 05c7ba5f
		gtest.Assert(array.Len(), 3)
	})

	//Lock before RLockFunc
	gtest.Case(t, func() {
		key := "testLockBeforeRLockFunc"
		array := garray.New()
		go func() {
			gmlock.Lock(key)
			array.Append(1)
			time.Sleep(50 * time.Millisecond)
			gmlock.Unlock(key)
		}()
		go func() {
			time.Sleep(10 * time.Millisecond)
			gmlock.RLockFunc(key, func() {
				array.Append(1)
			})
		}()
		time.Sleep(20 * time.Millisecond)
		gtest.Assert(array.Len(), 1)
		time.Sleep(50 * time.Millisecond)
		gtest.Assert(array.Len(), 2)
	})

<<<<<<< HEAD
=======
}

func Test_Locker_RLockFunc2(t *testing.T) {
>>>>>>> 05c7ba5f
	//Lock before RLockFuncs
	gtest.Case(t, func() {
		key := "testLockBeforeRLockFuncs"
		array := garray.New()
		go func() {
			gmlock.Lock(key)
			array.Append(1)
<<<<<<< HEAD
			time.Sleep(50 * time.Millisecond)
			gmlock.Unlock(key)
		}()
		go func() {
			time.Sleep(10 * time.Millisecond)
			gmlock.RLockFunc(key, func() {
				array.Append(1)
				time.Sleep(70 * time.Millisecond)
			})
		}()
		go func() {
			time.Sleep(10 * time.Millisecond)
			gmlock.RLockFunc(key, func() {
				array.Append(1)
				time.Sleep(70 * time.Millisecond)
			})
		}()
		time.Sleep(20 * time.Millisecond)
		gtest.Assert(array.Len(), 1)
		time.Sleep(70 * time.Millisecond)
=======
			//glog.Println("add1")
			time.Sleep(500 * time.Millisecond)
			gmlock.Unlock(key)
		}()
		go func() {
			time.Sleep(100 * time.Millisecond)
			gmlock.RLockFunc(key, func() {
				array.Append(1)
				//glog.Println("add2")
				time.Sleep(700 * time.Millisecond)
			})
		}()
		go func() {
			time.Sleep(100 * time.Millisecond)
			gmlock.RLockFunc(key, func() {
				array.Append(1)
				//glog.Println("add3")
				time.Sleep(700 * time.Millisecond)
			})
		}()
		time.Sleep(200 * time.Millisecond)
		gtest.Assert(array.Len(), 1)
		time.Sleep(700 * time.Millisecond)
>>>>>>> 05c7ba5f
		gtest.Assert(array.Len(), 3)
	})
}

func Test_Locker_TryRLockFunc(t *testing.T) {
	//Lock before TryRLockFunc
	gtest.Case(t, func() {
		key := "testLockBeforeTryRLockFunc"
		array := garray.New()
		go func() {
			gmlock.Lock(key)
			array.Append(1)
			time.Sleep(50 * time.Millisecond)
			gmlock.Unlock(key)
		}()
		go func() {
			time.Sleep(10 * time.Millisecond)
			gmlock.TryRLockFunc(key, func() {
				array.Append(1)
			})
		}()
		time.Sleep(20 * time.Millisecond)
		gtest.Assert(array.Len(), 1)
		time.Sleep(50 * time.Millisecond)
		gtest.Assert(array.Len(), 1)
	})

	//Lock before TryRLockFuncs
	gtest.Case(t, func() {
		key := "testLockBeforeTryRLockFuncs"
		array := garray.New()
		go func() {
			gmlock.Lock(key)
			array.Append(1)
			time.Sleep(50 * time.Millisecond)
			gmlock.Unlock(key)
		}()
		go func() {
			time.Sleep(10 * time.Millisecond)
			gmlock.TryRLockFunc(key, func() {
				array.Append(1)
			})
		}()
		go func() {
			time.Sleep(70 * time.Millisecond)
			gmlock.TryRLockFunc(key, func() {
				array.Append(1)
			})
		}()
		time.Sleep(20 * time.Millisecond)
		gtest.Assert(array.Len(), 1)
		time.Sleep(70 * time.Millisecond)
		gtest.Assert(array.Len(), 2)
	})
}<|MERGE_RESOLUTION|>--- conflicted
+++ resolved
@@ -147,11 +147,7 @@
 	})
 }
 
-<<<<<<< HEAD
-func Test_Locker_RLockFunc(t *testing.T) {
-=======
 func Test_Locker_RLockFunc1(t *testing.T) {
->>>>>>> 05c7ba5f
 	//RLockFunc before Lock
 	gtest.Case(t, func() {
 		key := "testRLockFuncBeforeLock"
@@ -159,29 +155,20 @@
 		go func() {
 			gmlock.RLockFunc(key, func() {
 				array.Append(1)
-<<<<<<< HEAD
-				time.Sleep(50 * time.Millisecond)
-=======
 				time.Sleep(500 * time.Millisecond)
->>>>>>> 05c7ba5f
-				array.Append(1)
-			})
-		}()
-		go func() {
-			time.Sleep(10 * time.Millisecond)
-			gmlock.Lock(key)
-			array.Append(1)
-			gmlock.Unlock(key)
-		}()
-<<<<<<< HEAD
-		time.Sleep(20 * time.Millisecond)
-		gtest.Assert(array.Len(), 1)
-		time.Sleep(80 * time.Millisecond)
-=======
+				array.Append(1)
+			})
+		}()
+		go func() {
+			time.Sleep(10 * time.Millisecond)
+			gmlock.Lock(key)
+			array.Append(1)
+			gmlock.Unlock(key)
+		}()
+
 		time.Sleep(200 * time.Millisecond)
 		gtest.Assert(array.Len(), 1)
 		time.Sleep(800 * time.Millisecond)
->>>>>>> 05c7ba5f
 		gtest.Assert(array.Len(), 3)
 	})
 
@@ -207,12 +194,10 @@
 		gtest.Assert(array.Len(), 2)
 	})
 
-<<<<<<< HEAD
-=======
 }
 
 func Test_Locker_RLockFunc2(t *testing.T) {
->>>>>>> 05c7ba5f
+
 	//Lock before RLockFuncs
 	gtest.Case(t, func() {
 		key := "testLockBeforeRLockFuncs"
@@ -220,28 +205,6 @@
 		go func() {
 			gmlock.Lock(key)
 			array.Append(1)
-<<<<<<< HEAD
-			time.Sleep(50 * time.Millisecond)
-			gmlock.Unlock(key)
-		}()
-		go func() {
-			time.Sleep(10 * time.Millisecond)
-			gmlock.RLockFunc(key, func() {
-				array.Append(1)
-				time.Sleep(70 * time.Millisecond)
-			})
-		}()
-		go func() {
-			time.Sleep(10 * time.Millisecond)
-			gmlock.RLockFunc(key, func() {
-				array.Append(1)
-				time.Sleep(70 * time.Millisecond)
-			})
-		}()
-		time.Sleep(20 * time.Millisecond)
-		gtest.Assert(array.Len(), 1)
-		time.Sleep(70 * time.Millisecond)
-=======
 			//glog.Println("add1")
 			time.Sleep(500 * time.Millisecond)
 			gmlock.Unlock(key)
@@ -265,7 +228,6 @@
 		time.Sleep(200 * time.Millisecond)
 		gtest.Assert(array.Len(), 1)
 		time.Sleep(700 * time.Millisecond)
->>>>>>> 05c7ba5f
 		gtest.Assert(array.Len(), 3)
 	})
 }
