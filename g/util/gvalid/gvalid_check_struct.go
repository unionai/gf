--- conflicted
+++ resolved
@@ -15,13 +15,8 @@
 )
 
 var (
-<<<<<<< HEAD
-	// 同时支持gvalid和valid标签，优先使用gvalid
-	structTagPriority = []string{"gvalid", "valid"}
-=======
 	// 同时支持gvalid、valid和v标签，优先使用gvalid
 	structTagPriority = []string{"gvalid", "valid", "v"}
->>>>>>> 2f17d37f
 )
 
 // 校验struct对象属性，object参数也可以是一个指向对象的指针，返回值同CheckMap方法。
