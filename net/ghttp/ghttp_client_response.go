// Copyright 2017 gf Author(https://github.com/gogf/gf). All Rights Reserved.
//
// This Source Code Form is subject to the terms of the MIT License.
// If a copy of the MIT was not distributed with this file,
// You can obtain one at https://github.com/gogf/gf.

package ghttp

import (
	"io/ioutil"
	"net/http"
<<<<<<< HEAD
	"time"

	"github.com/gogf/gf/util/gconv"
=======
>>>>>>> f026686f
)

// ClientResponse is the struct for client request response.
type ClientResponse struct {
	req *http.Request // just a copy of the request when the request failed.
	*http.Response
	cookies map[string]string
}

// initCookie initializes the cookie map attribute of ClientResponse.
func (r *ClientResponse) initCookie() {
	if r.cookies == nil {
		r.cookies = make(map[string]string)
		for _, v := range r.Cookies() {
			r.cookies[v.Name] = v.Value
		}
	}
}

// GetCookie retrieves and returns the cookie value of specified <key>.
func (r *ClientResponse) GetCookie(key string) string {
	r.initCookie()
	return r.cookies[key]
}

// GetCookieMap retrieves and returns a copy of current cookie values map.
func (r *ClientResponse) GetCookieMap() map[string]string {
	r.initCookie()
	m := make(map[string]string, len(r.cookies))
	for k, v := range r.cookies {
		m[k] = v
	}
	return m
}

// ReadAll retrieves and returns the response content as []byte.
func (r *ClientResponse) ReadAll() []byte {
	body, err := ioutil.ReadAll(r.Body)
	if err != nil {
		return nil
	}
	return body
}

// ReadAllString retrieves and returns the response content as string.
func (r *ClientResponse) ReadAllString() string {
	return gconv.UnsafeBytesToStr(r.ReadAll())
}

// Close closes the response when it will never be used.
func (r *ClientResponse) Close() error {
	r.Response.Close = true
	return r.Body.Close()
}<|MERGE_RESOLUTION|>--- conflicted
+++ resolved
@@ -9,12 +9,9 @@
 import (
 	"io/ioutil"
 	"net/http"
-<<<<<<< HEAD
 	"time"
 
 	"github.com/gogf/gf/util/gconv"
-=======
->>>>>>> f026686f
 )
 
 // ClientResponse is the struct for client request response.
